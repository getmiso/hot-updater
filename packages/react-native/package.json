--- conflicted
+++ resolved
@@ -87,11 +87,7 @@
     "react-native-builder-bob": "^0.33.1"
   },
   "dependencies": {
-<<<<<<< HEAD
-    "use-sync-external-store": "^1.4.0",
-=======
     "use-sync-external-store": "1.4.0",
->>>>>>> 394ce9c4
     "@hot-updater/js": "0.12.5",
     "@hot-updater/core": "0.12.5"
   }
