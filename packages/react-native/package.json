{
  "name": "@hot-updater/react-native",
  "version": "0.12.5",
  "description": "React Native OTA solution for self-hosted",
  "main": "dist/index.js",
  "module": "dist/index.mjs",
  "source": "src/index.ts",
  "react-native": "src/index.ts",
  "types": "dist/index.d.ts",
  "files": [
    "src",
    "dist",
    "android",
    "ios",
    "cpp",
    "*.podspec",
    "react-native.config.js",
    "!ios/build",
    "!android/build",
    "!android/gradle",
    "!android/gradlew",
    "!android/gradlew.bat",
    "!android/local.properties",
    "!**/__tests__",
    "!**/__fixtures__",
    "!**/__mocks__",
    "!**/.*"
  ],
  "scripts": {
    "prepare": "bob build",
    "build": "rslib build",
    "test:type": "tsc --noEmit",
    "test": "vitest",
    "clean": "del-cli android/build example/android/build example/android/app/build example/ios/build lib"
  },
  "keywords": [
    "react-native",
    "react-native-code-push",
    "code-push",
    "eas",
    "eas-update",
    "expo",
    "expo-update",
    "self-hosted"
  ],
  "license": "MIT",
  "repository": "https://github.com/gronxb/hot-updater",
  "author": "gronxb <gron1gh1@gmail.com> (https://github.com/gronxb)",
  "bugs": {
    "url": "https://github.com/gronxb/hot-updater/issues"
  },
  "homepage": "https://github.com/gronxb/hot-updater#readme",
  "publishConfig": {
    "access": "public"
  },
  "react-native-builder-bob": {
    "source": "src",
    "output": "dist",
    "targets": [
      "codegen"
    ]
  },
  "codegenConfig": {
    "name": "HotUpdaterSpec",
    "type": "modules",
    "jsSrcsDir": "src/specs",
    "outputDir": {
      "ios": "ios/generated",
      "android": "android/generated"
    },
    "android": {
      "javaPackageName": "com.hotupdater"
    },
    "includesGeneratedCode": true
  },
  "peerDependencies": {
<<<<<<< HEAD
    "react": "*",
    "react-native": "*"
=======
    "react-native": "*",
    "react": "*"
>>>>>>> 3a94affe
  },
  "devDependencies": {
    "@react-native-community/cli": "15.0.1",
    "@types/react": "^18.2.44",
    "@types/use-sync-external-store": "^0.0.6",
    "del-cli": "^6.0.0",
    "react": "18.3.1",
    "react-native": "0.76.2",
    "react-native-builder-bob": "^0.33.1"
  },
  "dependencies": {
<<<<<<< HEAD
    "@hot-updater/core": "0.12.4",
    "use-sync-external-store": "^1.4.0"
=======
    "@hot-updater/js": "0.12.5",
    "@hot-updater/core": "0.12.5"
>>>>>>> 3a94affe
  }
}<|MERGE_RESOLUTION|>--- conflicted
+++ resolved
@@ -74,13 +74,8 @@
     "includesGeneratedCode": true
   },
   "peerDependencies": {
-<<<<<<< HEAD
     "react": "*",
     "react-native": "*"
-=======
-    "react-native": "*",
-    "react": "*"
->>>>>>> 3a94affe
   },
   "devDependencies": {
     "@react-native-community/cli": "15.0.1",
@@ -92,12 +87,8 @@
     "react-native-builder-bob": "^0.33.1"
   },
   "dependencies": {
-<<<<<<< HEAD
-    "@hot-updater/core": "0.12.4",
-    "use-sync-external-store": "^1.4.0"
-=======
+    "use-sync-external-store": "^1.4.0",
     "@hot-updater/js": "0.12.5",
     "@hot-updater/core": "0.12.5"
->>>>>>> 3a94affe
   }
 }