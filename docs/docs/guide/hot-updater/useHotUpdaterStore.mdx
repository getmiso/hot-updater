# `useHotUpdaterStore()`

A store related to updates.

## Download Progress

`progress` is a number representing the bundle download progress. It has a value between 0 and 1.

When `isBundleUpdated` is `true`, it means the bundle download is complete and the update will be applied when `HotUpdater.reload()` is called. The `isBundleUpdated` becomes `true` when the `progress` value reaches 1.

```tsx
import { HotUpdater, useHotUpdaterStore } from "@hot-updater/react-native";
import { Button, Text, View } from "react-native";

function App() {
  const { progress, isBundleUpdated } = useHotUpdaterStore();

  return (
    <View>
      <Text>Hello World</Text>
      <Text>{Math.round(progress * 100)}%</Text>
      <Button
        title="Reload"
        onPress={() => HotUpdater.reload()}
        disabled={!isBundleUpdated}
      />
    </View>
  );
}

export default HotUpdater.wrap({
  source: "<your-update-server-url>",
  // If you need to send request headers, you can use the `requestHeaders` option.
  requestHeaders: {
    Authorization: "Bearer <your-access-token>",
  },
})(App);
```

## Optimizing Renders with Selectors

You can optimize your component renders by using selectors to subscribe only to specific parts of the state. This prevents unnecessary re-renders when other parts of the state change.

```tsx
import { HotUpdater, useHotUpdaterStore } from "@hot-updater/react-native";
import { Text } from "react-native";

function ProgressDisplay() {
  // Only re-renders when progress changes
  const progress = useHotUpdaterStore(state => state.progress);
<<<<<<< HEAD
  
=======

>>>>>>> 394ce9c4
  return <Text>{Math.round(progress * 100)}%</Text>;
}

function UpdateButton() {
  // Only re-renders when isBundleUpdated changes
  const isBundleUpdated = useHotUpdaterStore(state => state.isBundleUpdated);
<<<<<<< HEAD
  
=======

>>>>>>> 394ce9c4
  return (
    <Button
      title="Reload"
      onPress={() => HotUpdater.reload()}
      disabled={!isBundleUpdated}
    />
  );
}
```<|MERGE_RESOLUTION|>--- conflicted
+++ resolved
@@ -48,22 +48,14 @@
 function ProgressDisplay() {
   // Only re-renders when progress changes
   const progress = useHotUpdaterStore(state => state.progress);
-<<<<<<< HEAD
-  
-=======
 
->>>>>>> 394ce9c4
-  return <Text>{Math.round(progress * 100)}%</Text>;
+return <Text>{Math.round(progress * 100)}%</Text>;
 }
 
 function UpdateButton() {
   // Only re-renders when isBundleUpdated changes
   const isBundleUpdated = useHotUpdaterStore(state => state.isBundleUpdated);
-<<<<<<< HEAD
-  
-=======
 
->>>>>>> 394ce9c4
   return (
     <Button
       title="Reload"
