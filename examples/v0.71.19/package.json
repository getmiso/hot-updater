--- conflicted
+++ resolved
@@ -18,16 +18,10 @@
     "@babel/core": "^7.26.0",
     "@babel/preset-env": "^7.20.0",
     "@babel/runtime": "^7.20.0",
-<<<<<<< HEAD
-    "@hot-updater/aws": "0.12.6",
-    "@hot-updater/cloudflare": "0.12.6",
-    "@hot-updater/metro": "0.12.6",
-    "@hot-updater/supabase": "0.12.6",
-=======
     "@hot-updater/aws": "0.12.7",
+    "@hot-updater/cloudflare": "0.12.7",
     "@hot-updater/metro": "0.12.7",
     "@hot-updater/supabase": "0.12.7",
->>>>>>> 623d1040
     "@react-native-community/cli-platform-android": "10.2.0",
     "@react-native-community/cli-platform-ios": "10.2.5",
     "@react-native-community/eslint-config": "^3.2.0",
