/**
 * Sample React Native App
 * https://github.com/facebook/react-native
 *
 * @format
 */

import { HotUpdater, useHotUpdaterStore } from "@hot-updater/react-native";
// biome-ignore lint/style/useImportType: <explanation>
import React from "react";
import { useEffect, useState } from "react";
import { Button, Image, Modal, SafeAreaView, Text, View } from "react-native";

import { HOT_UPDATER_SUPABASE_URL } from "@env";

export const extractTimestampFromUUIDv7 = (uuid: string) => {
  const timestampHex = uuid.split("-").join("").slice(0, 12);
  const timestamp = Number.parseInt(timestampHex, 16);
  return timestamp;
};

function App(): React.JSX.Element {
  const [bundleId, setBundleId] = useState<string | null>(null);

  useEffect(() => {
    const bundleId = HotUpdater.getBundleId();
    setBundleId(bundleId);
  }, []);

  const isTurboModuleEnabled = global.__turboModuleProxy != null;

  // @ts-ignore
  const isHermes = () => !!global.HermesInternal;

  const progress = useHotUpdaterStore((state) => state.progress);
<<<<<<< HEAD

=======
>>>>>>> 394ce9c4
  return (
    <SafeAreaView>
      <Text>Babel {HotUpdater.getBundleId()}</Text>
      <Text>Channel "{HotUpdater.getChannel()}"</Text>

      <Text>{extractTimestampFromUUIDv7(HotUpdater.getBundleId())}</Text>
      <Text
        style={{
          marginVertical: 20,
          fontSize: 20,
          fontWeight: "bold",
          textAlign: "center",
        }}
      >
        Hot Updater 0
      </Text>

      <Text
        style={{
          marginVertical: 20,
          fontSize: 20,
          fontWeight: "bold",
          textAlign: "center",
        }}
      >
        Update {Math.round(progress * 100)}%
      </Text>
      <Text
        style={{
          marginVertical: 20,
          fontSize: 20,
          fontWeight: "bold",
          textAlign: "center",
        }}
      >
        BundleId: {bundleId}
      </Text>

      <Text
        style={{
          marginVertical: 20,
          fontSize: 20,
          fontWeight: "bold",
          textAlign: "center",
        }}
      >
        isTurboModuleEnabled: {isTurboModuleEnabled ? "true" : "false"}
      </Text>
      <Text
        style={{
          marginVertical: 20,
          fontSize: 20,
          fontWeight: "bold",
          textAlign: "center",
        }}
      >
        isHermes: {isHermes() ? "true" : "false"}
      </Text>

      <Image
        style={{
          width: 100,
          height: 100,
        }}
        source={require("./src/logo.png")}
        // source={require("./src/test/_image.png")}
      />

      <Button title="Reload" onPress={() => HotUpdater.reload()} />
      <Button
        title="HotUpdater.runUpdateProcess()"
        onPress={() =>
          HotUpdater.runUpdateProcess({
            source: `${HOT_UPDATER_SUPABASE_URL}/functions/v1/update-server`,
          }).then((status) => {
            console.log("Update process completed", JSON.stringify(status));
          })
        }
      />
    </SafeAreaView>
  );
}

export default HotUpdater.wrap({
  source: `${HOT_UPDATER_SUPABASE_URL}/functions/v1/update-server`,
  fallbackComponent: ({ progress, status }) => (
    <Modal transparent visible={true}>
      <View
        style={{
          flex: 1,
          padding: 20,
          borderRadius: 10,
          justifyContent: "center",
          alignItems: "center",
          backgroundColor: "rgba(0, 0, 0, 0.5)",
        }}
      >
        {/* You can put a splash image here. */}

        <Text style={{ color: "white", fontSize: 20, fontWeight: "bold" }}>
          {status === "UPDATING" ? "Updating..." : "Checking for Update..."}
        </Text>
        {progress > 0 ? (
          <Text style={{ color: "white", fontSize: 20, fontWeight: "bold" }}>
            {Math.round(progress * 100)}%
          </Text>
        ) : null}
      </View>
    </Modal>
  ),
})(App);<|MERGE_RESOLUTION|>--- conflicted
+++ resolved
@@ -33,10 +33,6 @@
   const isHermes = () => !!global.HermesInternal;
 
   const progress = useHotUpdaterStore((state) => state.progress);
-<<<<<<< HEAD
-
-=======
->>>>>>> 394ce9c4
   return (
     <SafeAreaView>
       <Text>Babel {HotUpdater.getBundleId()}</Text>
